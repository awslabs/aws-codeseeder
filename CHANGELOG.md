--- conflicted
+++ resolved
@@ -10,11 +10,8 @@
 
 ### New
 - adding support to pass in an existing bundle (assuming it is compliant)
-<<<<<<< HEAD
-- add tox to be able to test on all python versions locally
-=======
 - adding support for python 3.12
->>>>>>> ce06fc54
+- adding tox to be able to test on all python versions locally
   
 ### Changes
 
