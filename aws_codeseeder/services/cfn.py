#  Copyright Amazon.com, Inc. or its affiliates. All Rights Reserved.
#
#    Licensed under the Apache License, Version 2.0 (the "License").
#    You may not use this file except in compliance with the License.
#    You may obtain a copy of the License at
#
#        http://www.apache.org/licenses/LICENSE-2.0
#
#    Unless required by applicable law or agreed to in writing, software
#    distributed under the License is distributed on an "AS IS" BASIS,
#    WITHOUT WARRANTIES OR CONDITIONS OF ANY KIND, either express or implied.
#    See the License for the specific language governing permissions and
#    limitations under the License.

import datetime as dt
import os
import time
<<<<<<< HEAD
from datetime import datetime
from typing import TYPE_CHECKING, Any, Callable, Dict, Optional, Tuple, Union, cast
=======
from typing import Any, Callable, Dict, Optional, Tuple, Union, cast
>>>>>>> 0c01b337

import botocore.exceptions
from boto3 import Session

from aws_codeseeder import LOGGER
from aws_codeseeder.services import s3
from aws_codeseeder.services._utils import boto3_client

if TYPE_CHECKING:
    from mypy_boto3_cloudformation.waiter import StackCreateCompleteWaiter, StackUpdateCompleteWaiter

CHANGESET_PREFIX = "aws-codeseeder-"


def _wait_for_changeset(
    changeset_id: str, stack_name: str, session: Optional[Union[Callable[[], Session], Session]] = None
) -> bool:
    waiter = boto3_client("cloudformation", session=session).get_waiter("change_set_create_complete")
    try:
        waiter.wait(ChangeSetName=changeset_id, StackName=stack_name, WaiterConfig={"Delay": 1})
    except botocore.exceptions.WaiterError as ex:
        resp = ex.last_response
        status = resp["Status"]
        reason = resp["StatusReason"]
        if (
            status == "FAILED"
            and "The submitted information didn't contain changes." in reason
            or "No updates are to be performed" in reason
        ):
            LOGGER.debug(f"No changes for {stack_name} CloudFormation stack.")
            return False
        raise RuntimeError(f"Failed to create the changeset: {ex}. Status: {status}. Reason: {reason}")
    return True


def _create_changeset(
    stack_name: str,
    template_str: str,
    seedkit_tag: Optional[str] = None,
    template_path: str = "",
    parameters: Optional[Dict[str, str]] = None,
    session: Optional[Union[Callable[[], Session], Session]] = None,
) -> Tuple[str, str]:
    now: str = dt.datetime.now(tz=dt.timezone.utc).isoformat()
    description = f"Created by AWS CodeSeeder CLI at {now} UTC"
    changeset_name = CHANGESET_PREFIX + str(int(time.time()))
    stack_exist, _ = does_stack_exist(stack_name=stack_name, session=session)
    changeset_type = "UPDATE" if stack_exist else "CREATE"
    kwargs: Dict[str, Any] = {
        "ChangeSetName": changeset_name,
        "StackName": stack_name,
        "ChangeSetType": changeset_type,
        "Capabilities": ["CAPABILITY_IAM", "CAPABILITY_NAMED_IAM"],
        "Description": description,
    }
    if seedkit_tag:
        kwargs.update({"Tags": [{"Key": "codeseeder-seedkit", "Value": seedkit_tag}]})
    if template_str:
        kwargs.update({"TemplateBody": template_str})
    elif template_path:
        LOGGER.info(f"template_path={template_path}")
        kwargs.update({"TemplateURL": template_path})
    if parameters:
        kwargs.update({"Parameters": [{"ParameterKey": k, "ParameterValue": v} for k, v in parameters.items()]})
    resp = boto3_client("cloudformation", session=session).create_change_set(**kwargs)
    return str(resp["Id"]), changeset_type


def _execute_changeset(
    changeset_id: str, stack_name: str, session: Optional[Union[Callable[[], Session], Session]] = None
) -> None:
    boto3_client("cloudformation", session=session).execute_change_set(ChangeSetName=changeset_id, StackName=stack_name)


def _wait_for_execute(
    stack_name: str, changeset_type: str, session: Optional[Union[Callable[[], Session], Session]] = None
) -> None:
    waiter: Union["StackCreateCompleteWaiter", "StackUpdateCompleteWaiter"]
    if changeset_type == "CREATE":
        waiter = boto3_client("cloudformation", session=session).get_waiter("stack_create_complete")
    elif changeset_type == "UPDATE":
        waiter = boto3_client("cloudformation", session=session).get_waiter("stack_update_complete")
    else:
        raise RuntimeError(f"Invalid changeset type {changeset_type}")

    waiter.wait(
        StackName=stack_name,
        WaiterConfig={
            "Delay": 5,
            "MaxAttempts": 480,
        },
    )


def get_stack_name(seedkit_name: str) -> str:
    """Helper function to calculate the name of a CloudFormation Stack for a given Seedkit

    Parameters
    ----------
    seedkit_name : str
        Name of the Seedkit

    Returns
    -------
    str
        Name of the Stack Name associated with the Seedkit
    """
    return f"aws-codeseeder-{seedkit_name}"


def get_stack_status(stack_name: str, session: Optional[Union[Callable[[], Session], Session]] = None) -> str:
    """Retrieve the status of a CloudFormation Stack

    Parameters
    ----------
    stack_name : str
        Name of the CloudFormation Stack to query
    session: Optional[Union[Callable[[], Session], Session]], optional
        Optional Session or function returning a Session to use for all boto3 operations, by default None

    Returns
    -------
    str
        The status of the CloudFormation Stack, see official ``boto3`` documentation for potential status values:
        https://boto3.amazonaws.com/v1/documentation/api/latest/reference/services/cloudformation.html#CloudFormation.Client.describe_stacks

    Raises
    ------
    ValueError
        If the Stack is not found
    """
    client = boto3_client("cloudformation", session=session)
    try:
        resp = client.describe_stacks(StackName=stack_name)
        if len(resp["Stacks"]) < 1:
            raise ValueError(f"CloudFormation stack {stack_name} not found.")
    except botocore.exceptions.ClientError:
        raise
    return cast(str, resp["Stacks"][0]["StackStatus"])


def does_stack_exist(
    stack_name: str, session: Optional[Union[Callable[[], Session], Session]] = None
) -> Tuple[bool, Dict[str, str]]:
    """Checks for existence of a CloudFormation Stack while also returning Stack Outputs if it does exist

    Parameters
    ----------
    stack_name : str
        Name of the CloudFormation Stack to query
    session: Optional[Union[Callable[[], Session], Session]], optional
        Optional Session or function returning a Session to use for all boto3 operations, by default None

    Returns
    -------
    Tuple[bool, Dict[str, str]]
        Tuple2 with a boolean indicating Stack existence and a dict of any Stack Outputs
    """
    client = boto3_client("cloudformation", session=session)
    try:
        resp = client.describe_stacks(StackName=stack_name)
        if len(resp["Stacks"]) < 1:
            return (False, {})
        else:
            output = {o["OutputKey"]: o["OutputValue"] for o in resp["Stacks"][0].get("Outputs", [])}
            output["StackStatus"] = resp["Stacks"][0].get("StackStatus", None)  # type: ignore[assignment]
            return (True, output)
    except botocore.exceptions.ClientError as ex:
        error = ex.response["Error"]
        if error["Code"] == "ValidationError" and f"Stack with id {stack_name} does not exist" in error["Message"]:
            return (False, {})
        raise


def deploy_template(
    stack_name: str,
    filename: str,
    seedkit_tag: Optional[str] = None,
    s3_bucket: Optional[str] = None,
    parameters: Optional[Dict[str, str]] = None,
    session: Optional[Union[Callable[[], Session], Session]] = None,
) -> None:
    """Deploy a local CloudFormation Template

    The function will automatically calculate a ChangeSet if the Stack already exists and update accordingly. If the
    local template file is too large, it will be uploaded to the optional ``s3_buckeet`` and deployed from there.

    Parameters
    ----------
    stack_name : str
        Name of the CloudFormation Stack to deploy
    filename : str
        Name of the local CloudFormation template file
    seedkit_tag : Optional[str], optional
        Name of the Seedkit to Tag resources in the Stack with, by default None
    s3_bucket : Optional[str], optional
        S3 Bucket to upload the template file to if it is too large (> 51200), by default None
    parameters: Optional[Dict[str, str]], optional
        Key/Value set of Input Parameters to pass to the CloudFormation stack, by default None
    session: Optional[Union[Callable[[], Session], Session]], optional
        Optional Session or function returning a Session to use for all boto3 operations, by default None

    Raises
    ------
    FileNotFoundError
        If the local template file is not found
    ValueError
        If the S3 Bucket is not found
    """
    LOGGER.debug("Deploying template %s", filename)
    if not os.path.isfile(filename):
        raise FileNotFoundError(f"CloudFormation template not found at {filename}")
    template_size = os.path.getsize(filename)
    if template_size > 51_200:
        if s3_bucket is None:
            raise ValueError("s3_bucket: %s", s3_bucket)
        LOGGER.info(f"The CloudFormation template ({filename}) is too big to be deployed, using s3 bucket.")
        local_template_path = filename
        s3_file_name = filename.split("/")[-1]
        key = f"cli/remote/demo/{s3_file_name}"
        s3_template_path = f"https://s3.amazonaws.com/{s3_bucket}/{key}"
        LOGGER.debug("s3_template_path: %s", s3_template_path)
        s3.upload_file(src=local_template_path, bucket=s3_bucket, key=key, session=session)
        changeset_id, changeset_type = _create_changeset(
            stack_name=stack_name,
            template_str="",
            seedkit_tag=seedkit_tag,
            template_path=s3_template_path,
            session=session,
        )
    else:
        with open(filename, "r") as handle:
            template_str = handle.read()
        changeset_id, changeset_type = _create_changeset(
            stack_name=stack_name,
            template_str=template_str,
            seedkit_tag=seedkit_tag,
            parameters=parameters,
            session=session,
        )
    has_changes = _wait_for_changeset(changeset_id, stack_name, session=session)
    if has_changes:
        _execute_changeset(changeset_id=changeset_id, stack_name=stack_name, session=session)
        _wait_for_execute(stack_name=stack_name, changeset_type=changeset_type, session=session)


def destroy_stack(stack_name: str, session: Optional[Union[Callable[[], Session], Session]] = None) -> None:
    """Destroy the CloudFormation Stack

    Parameters
    ----------
    stack_name : str
        Name of the CloudFormation Stack to destroy
    session: Optional[Union[Callable[[], Session], Session]], optional
        Optional Session or function returning a Session to use for all boto3 operations, by default None
    """
    LOGGER.debug("Destroying stack %s", stack_name)
    client = boto3_client("cloudformation", session=session)
    client.delete_stack(StackName=stack_name)
    waiter = client.get_waiter("stack_delete_complete")
    waiter.wait(StackName=stack_name, WaiterConfig={"Delay": 5, "MaxAttempts": 200})<|MERGE_RESOLUTION|>--- conflicted
+++ resolved
@@ -15,12 +15,7 @@
 import datetime as dt
 import os
 import time
-<<<<<<< HEAD
-from datetime import datetime
 from typing import TYPE_CHECKING, Any, Callable, Dict, Optional, Tuple, Union, cast
-=======
-from typing import Any, Callable, Dict, Optional, Tuple, Union, cast
->>>>>>> 0c01b337
 
 import botocore.exceptions
 from boto3 import Session
